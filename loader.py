import json
import os
import pandas as pd
from datetime import datetime
from pathlib import Path


CHATDF_FILENAME = "chat_df.csv"
MSGDF_FILENAME = "msg_df.csv"
JSON_FILENAME = "message_1.json"


def parse_from_json(path=None):
<<<<<<< HEAD
    """
    Parses JSON data into two pandas DataFrames:
    One to hold the data for each chat and one to hold all messages. 
    Pass in the path where your chat data was extracted or leave empty 
    to use current directory

    Typical usage would have path = {facebook_data_dir}/messages/inbox

    Parameters
    ----------
    path: str
        Path of extracted facebook messages, typically looks like:
        `/path/to/facebook_data_dir/messages/inbox` or
        `/path/to/facebook_data_dir/messages/archived_threads` or
        `/path/to/facebook_data_dir/messages/message_requests`

    Returns
    -------
    pandas.DataFrame, pandas.DataFrame
        returns chat_df and msg_df, DataFrames containing information on
        chats and messages, respectively
    """
    path = path or os.getcwd()
    path = Path(path)
    if not os.path.isdir(path):
        raise NotADirectoryError(f"{path} is not a directory")
    messages_dir = [path / mdir for mdir in os.listdir(path)]
    all_files = [msg_dir / JSON_FILENAME for msg_dir in messages_dir if JSON_FILENAME in os.listdir(msg_dir)]
=======
    """ Use this when the PWD contains all the JSON files with chat data and it will parse everything into two DataFrames.
        One to hold the data for each chat and one to hold all messages. These DataFrames will be returned

        Pass in the path where your chat data was extracted using extract.py or leave empty to use current directory"""

    path = os.getcwd()
    all_files = os.listdir(path)
    files_json = [f for f in all_files if f[-4:] == 'json']
>>>>>>> 19c7e7dd

    chat_data = []
    chat_cols = ['participants', 'title',
                 'is_still_participant', 'thread_type', 'thread_path']
    message_data = []
    msg_cols = ['thread_path', 'timestamp', 'msg',
                'sender', 'msg_type', 'sticker', 'photos', 'videos']

<<<<<<< HEAD
    for json_file in all_files:
        with open(json_file) as json_file:
=======
    for file in files_json:
        with open(file, encoding="ISO-8859-1") as json_file:
>>>>>>> 19c7e7dd
            current_chat = json.load(json_file)

        participants = [x['name']
                        for x in current_chat.get('participants', '')]
        title = current_chat.get('title', '')
        is_still_participant = current_chat.get('is_still_participant', '')
        thread_type = current_chat.get('thread_type', '')
        thread_path = current_chat['thread_path']

        chat_data.append(
            [participants, title, is_still_participant, thread_type, thread_path])

        for msg in current_chat['messages']:
            ts = msg.get('timestamp_ms', 0) // 1000
            body = msg.get('content', None)
            sender = msg.get('sender_name', None)
            msg_type = msg.get('type', None)
            sticker = msg.get('sticker', None)
            photos = msg.get('photos', None)
            videos = msg.get('videos', None)

            message_data.append(
                [thread_path, ts, body, sender, msg_type, sticker, photos, videos])

    chat_df = pd.DataFrame(chat_data, columns=chat_cols)
    chat_df.set_index('thread_path', inplace=True)
    msg_df = pd.DataFrame(message_data, columns=msg_cols)
    msg_df['timestamp'] = msg_df['timestamp'].apply(datetime.fromtimestamp)

    return chat_df, msg_df


def load_from_csv(path=None):
    """ reads and returns DataFrame from persisted DataFrames in CSV format.
        Pass in a path to where the CSV files are located or leave blank to use current directory """
    chat_file = check_path(path, CHATDF_FILENAME)[0]
    msg_file = check_path(path, MSGDF_FILENAME)[0]

    chat_df = pd.read_csv(chat_file, converters={
                          "participants": eval}, index_col='thread_path')
    msg_df = pd.read_csv(msg_file, index_col=0)
    msg_df['timestamp'] = pd.to_datetime(msg_df['timestamp'])

    return chat_df, msg_df


def persist(chat_df, msg_df):
    chat_df.to_csv(CHATDF_FILENAME)
    msg_df.to_csv(MSGDF_FILENAME)

    return True


def check_path(path, fmt):
    if path and not os.path.isdir(path):
        print("%s is not a valid directory" % path)
        raise NotADirectoryError

    filenames = os.listdir(path) if path else os.listdir()
    abs_path = os.path.abspath(path) if path else os.getcwd()
    matching_files = [abs_path + "\\" +
                      file for file in filenames if file.lower().endswith(fmt)]

    if len(matching_files) == 0:
        print("No %s file found at %s" % (fmt, abs_path))
        raise FileNotFoundError

    return matching_files


if __name__ == "__main__":
    chat_df, msg_df = parse_from_json()
    print(chat_df)
    print(msg_df)<|MERGE_RESOLUTION|>--- conflicted
+++ resolved
@@ -11,7 +11,6 @@
 
 
 def parse_from_json(path=None):
-<<<<<<< HEAD
     """
     Parses JSON data into two pandas DataFrames:
     One to hold the data for each chat and one to hold all messages. 
@@ -40,16 +39,6 @@
         raise NotADirectoryError(f"{path} is not a directory")
     messages_dir = [path / mdir for mdir in os.listdir(path)]
     all_files = [msg_dir / JSON_FILENAME for msg_dir in messages_dir if JSON_FILENAME in os.listdir(msg_dir)]
-=======
-    """ Use this when the PWD contains all the JSON files with chat data and it will parse everything into two DataFrames.
-        One to hold the data for each chat and one to hold all messages. These DataFrames will be returned
-
-        Pass in the path where your chat data was extracted using extract.py or leave empty to use current directory"""
-
-    path = os.getcwd()
-    all_files = os.listdir(path)
-    files_json = [f for f in all_files if f[-4:] == 'json']
->>>>>>> 19c7e7dd
 
     chat_data = []
     chat_cols = ['participants', 'title',
@@ -58,13 +47,8 @@
     msg_cols = ['thread_path', 'timestamp', 'msg',
                 'sender', 'msg_type', 'sticker', 'photos', 'videos']
 
-<<<<<<< HEAD
     for json_file in all_files:
         with open(json_file) as json_file:
-=======
-    for file in files_json:
-        with open(file, encoding="ISO-8859-1") as json_file:
->>>>>>> 19c7e7dd
             current_chat = json.load(json_file)
 
         participants = [x['name']
